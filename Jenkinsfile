pipeline {
  agent {
        docker {
      image 'nvcr.io/nvidia/pytorch:21.06-py3'
      args '--device=/dev/nvidia0 --gpus all --user 0:128 -v /home/TestData:/home/TestData -v $HOME/.cache/torch:/root/.cache/torch --shm-size=8g'
        }
  }
  options {
    timeout(time: 2, unit: 'HOURS')
    disableConcurrentBuilds()
  }
  stages {
    stage('PyTorch version') {
      steps {
        sh 'python -c "import torch; print(torch.__version__)"'
        sh 'python -c "import torchvision; print(torchvision.__version__)"'
      }
    }

    stage('Install test requirements') {
      steps {
        sh 'apt-get update && apt-get install -y bc && pip install -r requirements/requirements_test.txt'
      }
    }

    stage('Copyright Headers check') {
      steps {
        sh 'python tests/check_copyright_header.py --dir .'
      }
    }

    stage('PyTorch STFT Patch check') {
      steps {
        sh 'python /home/TestData/check_stft_patch.py --dir .'
      }
    }

    stage('Code formatting checks') {
      steps {
        sh 'python setup.py style'
      }
    }
    stage('Installation') {
      steps {
        sh './reinstall.sh release'
      }
    }

    stage('PyTorch Lightning version') {
      steps {
        sh 'python -c "import pytorch_lightning; print(pytorch_lightning.__version__)"'
      }
    }

    stage('PyTorch Lightning DDP Checks') {
      steps {
        sh 'python "tests/core_ptl/check_for_ranks.py"'
      }
    }

    stage('L0: Unit Tests GPU') {
      steps {
        sh 'pytest -m "not pleasefixme" --with_downloads --relax_numba_compat'
      }
    }

    stage('L0: Unit Tests CPU') {
      when {
        anyOf {
<<<<<<< HEAD
          branch 'r1.2.0'
          changeRequest target: 'r1.2.0'
=======
          branch 'r1.3.0'
          changeRequest target: 'r1.3.0'
>>>>>>> 6d260c96
        }
      }
      steps {
        sh 'CUDA_VISIBLE_DEVICES="" pytest -m "not pleasefixme" --cpu --with_downloads --relax_numba_compat'
      }
    }

    stage('L0: TN/ITN Tests CPU') {
      when {
        anyOf {
<<<<<<< HEAD
          branch 'r1.2.0'
          changeRequest target: 'r1.2.0'
=======
          branch 'r1.3.0'
          changeRequest target: 'r1.3.0'
>>>>>>> 6d260c96
        }
      }
      failFast true
      parallel {
        stage('En TN grammars') {
          steps {
            sh 'CUDA_VISIBLE_DEVICES="" python nemo_text_processing/text_normalization/normalize.py "1" --cache_dir /home/TestData/nlp/text_norm/ci/grammars/8-17'
          }
        }
        stage('En ITN grammars') {
          steps {
            sh 'CUDA_VISIBLE_DEVICES="" python nemo_text_processing/inverse_text_normalization/inverse_normalize.py --language en "twenty" --cache_dir /home/TestData/nlp/text_norm/ci/grammars/8-17'
          }
        }
        stage('German ITN') {
          steps {
            sh 'CUDA_VISIBLE_DEVICES="" python nemo_text_processing/inverse_text_normalization/inverse_normalize.py --language de "zwanzig" --cache_dir /home/TestData/nlp/text_norm/ci/grammars/8-17'
            sh 'CUDA_VISIBLE_DEVICES="" pytest tests/nemo_text_processing/de -m "not pleasefixme" --cpu --tn_cache_dir /home/TestData/nlp/text_norm/ci/grammars/8-17'
          }
        }
        stage('Create En non-deterministic TN & Run all En TN/ITN tests') {
          steps {
            sh 'CUDA_VISIBLE_DEVICES="" python nemo_text_processing/text_normalization/normalize_with_audio.py --text "\$.01" --n_tagged 2 --cache_dir /home/TestData/nlp/text_norm/ci/grammars/8-17'
            sh 'CUDA_VISIBLE_DEVICES="" pytest tests/nemo_text_processing/en/ -m "not pleasefixme" --cpu --tn_cache_dir /home/TestData/nlp/text_norm/ci/grammars/8-17'
          }
        }
        stage('Run Ru ITN and non-deterministic TN & Run all Ru ITN tests') {
          steps {
            sh 'CUDA_VISIBLE_DEVICES="" python nemo_text_processing/inverse_text_normalization/inverse_normalize.py "двадцать" --cache_dir /home/TestData/nlp/text_norm/ci/grammars/8-17 --language ru'
            sh 'CUDA_VISIBLE_DEVICES="" python nemo_text_processing/text_normalization/normalize_with_audio.py --text "25" --n_tagged 2 --cache_dir /home/TestData/nlp/text_norm/ci/grammars/8-17 --language ru'
            sh 'CUDA_VISIBLE_DEVICES="" pytest tests/nemo_text_processing/ru/test_ru_inverse_normalization.py -m "not pleasefixme" --cpu --tn_cache_dir /home/TestData/nlp/text_norm/ci/grammars/8-17'
          }
        }
      }
    }

<<<<<<< HEAD
    // We have no integration tests, please enable this when one is added
    // stage('L0: Integration Tests GPU') {
    //   steps {
    //     sh 'pytest -s -m "integration and not skipduringci and not pleasefixme"'
    //   }
    // }

    // stage('L0: Integration Tests CPU') {
    //   when {
    //     anyOf{
    //       branch 'r1.2.0'
    //       changeRequest target: 'r1.2.0'
    //     }
    //   }
    //   steps {
    //     sh 'pytest -s -m "integration and not pleasefixme" --cpu'
    //   }
    // }

    // We have no system tests, please enable this when one is added
    // stage('L1: System Tests GPU') {
    //   steps {
    //     sh 'pytest -m "system and not skipduringci and not pleasefixme"'
    //   }
    // }

    // stage('L1: System Tests CPU') {
    //   when {
    //     anyOf{
    //       branch 'dev
    //       changeRequest target: 'r1.2.0'
    //     }
    //   }
    //   steps {
    //     sh 'pytest -m "system and not pleasefixme" --cpu'
    //   }
    // }

    stage('L2: NeMo text processing') {
      when {
        anyOf {
          branch 'r1.2.0'
          changeRequest target: 'r1.2.0'
=======
    stage('L2: NeMo text processing') {
      when {
        anyOf {
          branch 'r1.3.0'
          changeRequest target: 'r1.3.0'
>>>>>>> 6d260c96
        }
      }
      failFast true
      parallel {
        stage('L2: Eng TN') {
          steps {
            sh 'cd tools/text_processing_deployment && python pynini_export.py --output=/home/TestData/nlp/text_norm/output/ --grammars=tn_grammars --cache_dir /home/TestData/nlp/text_norm/ci/grammars/8-17 --language=en && ls -R /home/TestData/nlp/text_norm/output/ && echo ".far files created "|| exit 1'
            sh 'cd nemo_text_processing/text_normalization/ &&  python run_predict.py --input=/home/TestData/nlp/text_norm/ci/test.txt --input_case="lower_cased" --language=en --output=/home/TestData/nlp/text_norm/output/test.pynini.txt --verbose'
            sh 'cmp --silent /home/TestData/nlp/text_norm/output/test.pynini.txt /home/TestData/nlp/text_norm/ci/test_goal_py.txt || exit 1'
            sh 'rm -rf /home/TestData/nlp/text_norm/output/*'
          }
        }

        stage('L2: Eng ITN export') {
          steps {
            sh 'cd tools/text_processing_deployment && python pynini_export.py --output=/home/TestData/nlp/text_denorm/output/ --grammars=itn_grammars --cache_dir /home/TestData/nlp/text_norm/ci/grammars/8-17 --language=en && ls -R /home/TestData/nlp/text_denorm/output/ && echo ".far files created "|| exit 1'
            sh 'cd nemo_text_processing/inverse_text_normalization/ &&  python run_predict.py --input=/home/TestData/nlp/text_denorm/ci/test.txt --language=en --output=/home/TestData/nlp/text_denorm/output/test.pynini.txt --verbose'
            sh 'cmp --silent /home/TestData/nlp/text_denorm/output/test.pynini.txt /home/TestData/nlp/text_denorm/ci/test_goal_py.txt || exit 1'
            sh 'rm -rf /home/TestData/nlp/text_denorm/output/*'
          }
        }
        stage('L2: TN with Audio (audio and raw text)') {
          steps {
            sh 'cd nemo_text_processing/text_normalization && \
            python normalize_with_audio.py --language=en --cache_dir /home/TestData/nlp/text_norm/ci/grammars/8-17 --text "The total amounts to \\$4.76." \
            --audio_data /home/TestData/nlp/text_norm/audio_based/audio.wav | tail -n2 | head -n1 > /home/TestData/nlp/text_norm/audio_based/output/out_raw.txt 2>&1 && \
            cmp --silent /home/TestData/nlp/text_norm/audio_based/output/out_raw.txt /home/TestData/nlp/text_norm/audio_based/result.txt || exit 1'
            sh 'rm -rf /home/TestData/nlp/text_norm/audio_based/output/out_raw.txt'
          }
        }
        stage('L2: TN with Audio (audio and text file)') {
          steps {
            sh 'cd nemo_text_processing/text_normalization && \
            python normalize_with_audio.py --language=en --cache_dir /home/TestData/nlp/text_norm/ci/grammars/8-17 --text /home/TestData/nlp/text_norm/audio_based/text.txt \
            --audio_data /home/TestData/nlp/text_norm/audio_based/audio.wav | tail -n2 | head -n1 > /home/TestData/nlp/text_norm/audio_based/output/out_file.txt 2>&1 && \
            cmp --silent /home/TestData/nlp/text_norm/audio_based/output/out_file.txt /home/TestData/nlp/text_norm/audio_based/result.txt || exit 1'
            sh 'rm -rf /home/TestData/nlp/text_norm/audio_based/output/out_file.txt'
          }
        }
        stage('L2: TN with Audio (manifest)') {
          steps {
            sh 'cd nemo_text_processing/text_normalization && \
            python normalize_with_audio.py --language=en --audio_data /home/TestData/nlp/text_norm/audio_based/manifest.json --n_tagged=120 --cache_dir /home/TestData/nlp/text_norm/ci/grammars/8-17 && \
            cmp --silent /home/TestData/nlp/text_norm/audio_based/manifest_normalized.json /home/TestData/nlp/text_norm/audio_based/manifest_result.json || exit 1'
            sh 'rm -rf /home/TestData/nlp/text_norm/audio_based/manifest_normalized.json'
          }
        }
      }
    }

    stage('L0: Computer Vision Integration') {
      when {
        anyOf {
          branch 'r1.3.0'
          changeRequest target: 'r1.3.0'
        }
      }
      failFast true
      parallel {
        stage ('MNIST image classification with LeNet-5 Integration Test - on CPU') {
          steps {
            sh 'cd examples/cv && \
            python mnist_lenet5_image_classification_pure_lightning.py trainer.gpus=0 \
            trainer.accelerator=null \
            trainer.fast_dev_run=true model.dataset.data_folder=/home/TestData \
            && rm -rf outputs'
          }
        }
      }
    }

    // We have no integration tests, please enable this when one is added
    // stage('L0: Integration Tests GPU') {
    //   steps {
    //     sh 'pytest -s -m "integration and not skipduringci and not pleasefixme"'
    //   }
    // }

    // stage('L0: Integration Tests CPU') {
    //   when {
    //     anyOf{
    //       branch 'r1.3.0'
    //       changeRequest target: 'r1.3.0'
    //     }
    //   }
    //   steps {
    //     sh 'pytest -s -m "integration and not pleasefixme" --cpu'
    //   }
    // }

    // We have no system tests, please enable this when one is added
    // stage('L1: System Tests GPU') {
    //   steps {
    //     sh 'pytest -m "system and not skipduringci and not pleasefixme"'
    //   }
    // }

    // stage('L1: System Tests CPU') {
    //   when {
    //     anyOf{
    //       branch 'dev
    //       changeRequest target: 'r1.3.0'
    //     }
    //   }
    //   steps {
    //     sh 'pytest -m "system and not pleasefixme" --cpu'
    //   }
    // }

    stage('L2: ASR dev run') {
      when {
        anyOf {
<<<<<<< HEAD
          branch 'r1.2.0'
          changeRequest target: 'r1.2.0'
=======
          branch 'r1.3.0'
          changeRequest target: 'r1.3.0'
>>>>>>> 6d260c96
        }
      }
      failFast true
      parallel {
        stage('Speech to Text') {
          steps {
            sh 'python examples/asr/speech_to_text.py \
            model.train_ds.manifest_filepath=/home/TestData/an4_dataset/an4_train.json \
            model.validation_ds.manifest_filepath=/home/TestData/an4_dataset/an4_val.json \
            trainer.gpus=[0] \
            +trainer.fast_dev_run=True \
            exp_manager.exp_dir=examples/asr/speech_to_text_results'
            sh 'rm -rf examples/asr/speech_to_text_results'
          }
        }

        stage('Speech to Label') {
          steps {
            sh 'python examples/asr/speech_to_label.py \
            model.train_ds.manifest_filepath=/home/TestData/speech_commands/train_manifest.json \
            model.validation_ds.manifest_filepath=/home/TestData/speech_commands/test_manifest.json \
            model.test_ds.manifest_filepath=/home/TestData/speech_commands/test_manifest.json \
            trainer.gpus=[1] \
            +trainer.fast_dev_run=True \
            model.preprocessor._target_=nemo.collections.asr.modules.AudioToMelSpectrogramPreprocessor \
            ~model.preprocessor.window_size \
            ~model.preprocessor.window_stride \
            ~model.preprocessor.window \
            ~model.preprocessor.n_mels \
            ~model.preprocessor.n_mfcc \
            ~model.preprocessor.n_fft \
            exp_manager.exp_dir=examples/asr/speech_to_label_results'
            sh 'rm -rf examples/asr/speech_to_label_results'
          }
        }

        stage('Speaker Recognition') {
          steps {
            sh 'python examples/speaker_recognition/speaker_reco.py \
            model.train_ds.batch_size=10 \
            model.validation_ds.batch_size=2 \
            model.train_ds.manifest_filepath=/home/TestData/an4_speaker/train.json \
            model.validation_ds.manifest_filepath=/home/TestData/an4_speaker/dev.json \
            model.test_ds.manifest_filepath=/home/TestData/an4_speaker/test.json \
            trainer.gpus=[1] \
            +trainer.fast_dev_run=True \
            exp_manager.exp_dir=examples/speaker_recognition/speaker_recognition_results'
            sh 'rm -rf examples/speaker_recognition/speaker_recognition_results'
          }
        }

        stage('Speaker Diarization Inference') {
          steps {
            sh 'python examples/speaker_recognition/speaker_diarize.py \
            diarizer.oracle_num_speakers=2 \
            diarizer.paths2audio_files=/home/TestData/an4_diarizer/audio_files.scp \
            diarizer.path2groundtruth_rttm_files=/home/TestData/an4_diarizer/rttm_files.scp \
            diarizer.speaker_embeddings.model_path=/home/TestData/an4_diarizer/spkr.nemo \
            diarizer.vad.model_path=/home/TestData/an4_diarizer/MatchboxNet_VAD_3x2.nemo \
            diarizer.out_dir=examples/speaker_recognition/speaker_diarization_results'
            sh 'rm -rf examples/speaker_recognition/speaker_diarization_results'
          }
        }

        stage('L2: Speech to Text WPE - CitriNet') {
          steps {
            sh 'python examples/asr/speech_to_text_bpe.py \
            --config-path="conf/citrinet/" --config-name="config_bpe" \
            model.train_ds.manifest_filepath=/home/TestData/an4_dataset/an4_train.json \
            model.validation_ds.manifest_filepath=/home/TestData/an4_dataset/an4_val.json \
            model.tokenizer.dir="/home/TestData/asr_tokenizers/an4_wpe_128/" \
            model.tokenizer.type="wpe" \
            trainer.gpus=[1] \
            +trainer.fast_dev_run=True \
            exp_manager.exp_dir=examples/asr/speech_to_text_wpe_results'
            sh 'rm -rf examples/asr/speech_to_text_wpe_results'
          }
        }

        stage('L2: Speech to Text WPE - Conformer') {
          steps {
            sh 'python examples/asr/speech_to_text_bpe.py \
            --config-path="conf/conformer" --config-name="conformer_ctc_bpe" \
            model.train_ds.manifest_filepath=/home/TestData/an4_dataset/an4_train.json \
            model.validation_ds.manifest_filepath=/home/TestData/an4_dataset/an4_val.json \
            model.tokenizer.dir="/home/TestData/asr_tokenizers/an4_wpe_128/" \
            model.tokenizer.type="wpe" \
            model.train_ds.batch_size=4 \
            model.validation_ds.batch_size=4 \
            trainer.gpus=[1] \
            +trainer.fast_dev_run=True \
            exp_manager.exp_dir=examples/asr/speech_to_text_wpe_conformer_results'
            sh 'rm -rf examples/asr/speech_to_text_wpe_conformer_results'
          }
        }
      }
    }

<<<<<<< HEAD
    stage('L2: ASR DALI dev run') {
      when {
        anyOf {
          branch 'r1.2.0'
          changeRequest target: 'r1.2.0'
        }
      }
      failFast true
      parallel {
        stage('Speech to Text - DALI AudioToMelSpectrogramPreprocessor') {
          steps {
            sh 'python examples/asr/speech_to_text.py \
            model.train_ds.manifest_filepath=/home/TestData/an4_dataset/an4_train.json \
            +model.train_ds.use_dali=True \
            model.validation_ds.manifest_filepath=/home/TestData/an4_dataset/an4_val.json \
            +model.validation_ds.use_dali=True \
            trainer.gpus=[0] \
            +trainer.fast_dev_run=True \
            exp_manager.exp_dir=examples/asr/speech_to_text_results'
            sh 'rm -rf examples/asr/speech_to_text_results'
          }
        }
        // TODO: This would fail due to an unnecessary torchaudio import.
        //       To be enabled once torchaudio is available in the container used for CI
        // stage('Speech to Text - DALI AudioToMFCCPreprocessor') {
        //   steps {
        //     sh 'python examples/asr/speech_to_text.py \
        //     model.train_ds.manifest_filepath=/home/TestData/an4_dataset/an4_train.json \
        //     +model.train_ds.use_dali=True \
        //     model.validation_ds.manifest_filepath=/home/TestData/an4_dataset/an4_val.json \
        //     +model.validation_ds.use_dali=True \
        //     model.preprocessor._target_=nemo.collections.asr.modules.AudioToMFCCPreprocessor \
        //     ~model.preprocessor.normalize \
        //     ~model.preprocessor.features \
        //     ~model.preprocessor.frame_splicing \
        //     ~model.preprocessor.dither \
        //     ~model.preprocessor.stft_conv \
        //     +model.n_mels=64 \
        //     +model.n_mfcc=64 \
        //     trainer.gpus=[0] \
        //     +trainer.fast_dev_run=True \
        //     exp_manager.exp_dir=examples/asr/speech_to_text_results'
        //     sh 'rm -rf examples/asr/speech_to_text_results'
        //   }
        // }
      }
    }
=======
    // TODO: Enable test after 21.08 container is used.
    // stage('L2: ASR DALI dev run') {
    //   when {
    //     anyOf {
    //       branch 'r1.3.0'
    //       changeRequest target: 'r1.3.0'
    //     }
    //   }
    //   failFast true
    //   parallel {
    //     stage('Speech to Text - DALI AudioToMelSpectrogramPreprocessor') {
    //       steps {
    //         sh 'python examples/asr/speech_to_text.py \
    //         model.train_ds.manifest_filepath=/home/TestData/an4_dataset/an4_train.json \
    //         +model.train_ds.use_dali=True \
    //         model.validation_ds.manifest_filepath=/home/TestData/an4_dataset/an4_val.json \
    //         +model.validation_ds.use_dali=True \
    //         trainer.gpus=[0] \
    //         +trainer.fast_dev_run=True \
    //         exp_manager.exp_dir=examples/asr/speech_to_text_results'
    //         sh 'rm -rf examples/asr/speech_to_text_results'
    //       }
    //     }
    //    stage('Speech to Text BPE - DALI AudioToMelSpectrogramPreprocessor') {
    //       steps {
    //         sh 'python examples/asr/speech_to_text_bpe.py \
    //         --config-path="conf/citrinet/" --config-name="config_bpe" \
    //         model.tokenizer.dir="/home/TestData/asr_tokenizers/an4_wpe_128/" \
    //         model.tokenizer.type="wpe" \
    //         model.train_ds.manifest_filepath=/home/TestData/an4_dataset/an4_train.json \
    //         +model.train_ds.use_dali=True \
    //         model.validation_ds.manifest_filepath=/home/TestData/an4_dataset/an4_val.json \
    //         +model.validation_ds.use_dali=True \
    //         trainer.gpus=[0] \
    //         +trainer.fast_dev_run=True \
    //         exp_manager.exp_dir=examples/asr/speech_to_text_wpe_results'
    //         sh 'rm -rf examples/asr/speech_to_text_wpe_results'
    //       }
    //     }
    //     // TODO: This would fail due to an unnecessary torchaudio import.
    //     //       To be enabled once torchaudio is available in the container used for CI
    //     // stage('Speech to Text - DALI AudioToMFCCPreprocessor') {
    //     //   steps {
    //     //     sh 'python examples/asr/speech_to_text.py \
    //     //     model.train_ds.manifest_filepath=/home/TestData/an4_dataset/an4_train.json \
    //     //     +model.train_ds.use_dali=True \
    //     //     model.validation_ds.manifest_filepath=/home/TestData/an4_dataset/an4_val.json \
    //     //     +model.validation_ds.use_dali=True \
    //     //     model.preprocessor._target_=nemo.collections.asr.modules.AudioToMFCCPreprocessor \
    //     //     ~model.preprocessor.normalize \
    //     //     ~model.preprocessor.features \
    //     //     ~model.preprocessor.frame_splicing \
    //     //     ~model.preprocessor.dither \
    //     //     ~model.preprocessor.stft_conv \
    //     //     +model.n_mels=64 \
    //     //     +model.n_mfcc=64 \
    //     //     trainer.gpus=[0] \
    //     //     +trainer.fast_dev_run=True \
    //     //     exp_manager.exp_dir=examples/asr/speech_to_text_results'
    //     //     sh 'rm -rf examples/asr/speech_to_text_results'
    //     //   }
    //     // }
    //   }
    // }
>>>>>>> 6d260c96

    stage('L2: ASR RNNT dev run') {
      when {
        anyOf {
<<<<<<< HEAD
          branch 'r1.2.0'
          changeRequest target: 'r1.2.0'
=======
          branch 'r1.3.0'
          changeRequest target: 'r1.3.0'
>>>>>>> 6d260c96
        }
      }
      failFast true
      parallel {
        stage('Speech to Text - RNNT') {
          steps {
            sh 'STRICT_NUMBA_COMPAT_CHECK=false python examples/asr/speech_to_text_rnnt.py \
            --config-path="conf/contextnet_rnnt/" --config-name="config_rnnt.yaml" \
            model.train_ds.manifest_filepath=/home/TestData/an4_dataset/an4_train.json \
            model.validation_ds.manifest_filepath=/home/TestData/an4_dataset/an4_val.json \
            model.train_ds.batch_size=2 \
            model.validation_ds.batch_size=2 \
            trainer.gpus=[0] \
            +trainer.fast_dev_run=True \
            exp_manager.exp_dir=examples/asr/speech_to_text_rnnt_results'
            sh 'rm -rf examples/asr/speech_to_text_rnnt_results'
          }
        }
        stage('L2: Speech to Text RNNT WPE') {
          steps {
            sh 'STRICT_NUMBA_COMPAT_CHECK=false python examples/asr/speech_to_text_rnnt_bpe.py \
            --config-path="conf/contextnet_rnnt/" --config-name="config_rnnt_bpe.yaml" \
            model.train_ds.manifest_filepath=/home/TestData/an4_dataset/an4_train.json \
            model.validation_ds.manifest_filepath=/home/TestData/an4_dataset/an4_val.json \
            model.train_ds.batch_size=2 \
            model.validation_ds.batch_size=2 \
            model.tokenizer.dir="/home/TestData/asr_tokenizers/an4_wpe_128/" \
            model.tokenizer.type="wpe" \
            trainer.gpus=[0] \
            +trainer.fast_dev_run=True \
            exp_manager.exp_dir=examples/asr/speech_to_text_rnnt_wpe_results'
            sh 'rm -rf examples/asr/speech_to_text_rnnt_wpe_results'
          }
        }
      }
    }

    stage('L2: ASR Multi-dataloader dev run') {
      when {
        anyOf {
<<<<<<< HEAD
          branch 'r1.2.0'
          changeRequest target: 'r1.2.0'
=======
          branch 'r1.3.0'
          changeRequest target: 'r1.3.0'
>>>>>>> 6d260c96
        }
      }
      failFast true
      parallel {
        stage('Speech to Text multi-dataloader') {
          steps {
            sh 'python examples/asr/speech_to_text.py \
            model.train_ds.manifest_filepath=/home/TestData/an4_dataset/an4_train.json \
            model.validation_ds.manifest_filepath=[/home/TestData/an4_dataset/an4_val.json,/home/TestData/an4_dataset/an4_val.json] \
            trainer.gpus=[0] \
            trainer.max_epochs=1 \
            +trainer.max_steps=1 \
            +trainer.num_sanity_val_steps=1 \
            exp_manager.exp_dir=examples/asr/speech_to_text_results'
            sh 'rm -rf examples/asr/speech_to_text_results'
          }
        }

        stage('Speech to Label multi-dataloader') {
          steps {
            sh 'python examples/asr/speech_to_label.py \
            model.train_ds.manifest_filepath=/home/TestData/speech_commands/train_manifest.json \
            model.validation_ds.manifest_filepath=[/home/TestData/speech_commands/test_manifest.json,/home/TestData/speech_commands/test_manifest.json] \
            trainer.gpus=[1] \
            trainer.max_epochs=1 \
            +trainer.max_steps=1 \
            +trainer.num_sanity_val_steps=1 \
            model.preprocessor._target_=nemo.collections.asr.modules.AudioToMelSpectrogramPreprocessor \
            ~model.preprocessor.window_size \
            ~model.preprocessor.window_stride \
            ~model.preprocessor.window \
            ~model.preprocessor.n_mels \
            ~model.preprocessor.n_mfcc \
            ~model.preprocessor.n_fft \
            exp_manager.exp_dir=examples/asr/speech_to_label_results'
            sh 'rm -rf examples/asr/speech_to_label_results'
          }
        }
      }
    }

    stage('L2: Speech Transcription') {
      when {
        anyOf {
<<<<<<< HEAD
          branch 'r1.2.0'
          changeRequest target: 'r1.2.0'
=======
          branch 'r1.3.0'
          changeRequest target: 'r1.3.0'
>>>>>>> 6d260c96
        }
      }
      failFast true
      parallel {
        stage('Speech to Text Transcribe') {
          steps {
            sh 'python examples/asr/transcribe_speech.py \
            pretrained_name="QuartzNet15x5Base-En" \
            audio_dir="/home/TestData/an4_transcribe/test_subset/" \
            output_filename="stt_test_res.json" \
            cuda=true \
            amp=true'
            sh 'rm -rf stt_test_res.json'
          }
        }
      }
    }

    stage('L2: Segmentation Tool') {
      when {
            anyOf {
<<<<<<< HEAD
              branch 'r1.2.0'
              changeRequest target: 'r1.2.0'
=======
              branch 'r1.3.0'
              changeRequest target: 'r1.3.0'
>>>>>>> 6d260c96
            }
      }
      stages {
        stage('Install ctc_segmentation requirements') {
            steps {
            sh 'cd tools/ctc_segmentation && \
            pip install -r requirements.txt && \
            DEBIAN_FRONTEND=noninteractive apt-get install -y --no-install-recommends ffmpeg'
            }
        }

        stage('Parallel ctc_segmentation test') {
          failFast true
          parallel {
            stage('L2: Eng QN with .wav') {
              steps {
                sh 'cd tools/ctc_segmentation && \
            TIME=`date +"%Y-%m-%d-%T"` && \
            /bin/bash run_sample.sh \
            --MODEL_NAME_OR_PATH=QuartzNet15x5Base-En \
            --DATA_DIR=/home/TestData/ctc_segmentation/eng \
            --OUTPUT_DIR=/home/TestData/ctc_segmentation/eng/output${TIME} \
            --LANGUAGE=eng \
            --OFFSET=0 \
            --CUT_PREFIX=0 \
            --MIN_SEGMENT_LEN=0 \
            --AUDIO_FORMAT=.wav && \
            python /home/TestData/ctc_segmentation/verify_alignment.py \
            -r /home/TestData/ctc_segmentation/eng/eng_valid_segments.txt \
            -g /home/TestData/ctc_segmentation/eng/output${TIME}/verified_segments/nv_test_segments.txt && \
            rm -rf /home/TestData/ctc_segmentation/eng/output${TIME}'
              }
            }
            stage('L2: Ru QN with .mp3') {
              steps {
                sh 'cd tools/ctc_segmentation && \
            TIME=`date +"%Y-%m-%d-%T"` && \
            /bin/bash run_sample.sh \
            --MODEL_NAME_OR_PATH=/home/TestData/ctc_segmentation/QuartzNet15x5-Ru-e512-wer14.45.nemo \
            --DATA_DIR=/home/TestData/ctc_segmentation/ru \
            --OUTPUT_DIR=/home/TestData/ctc_segmentation/ru/output${TIME} \
            --LANGUAGE=ru \
            --OFFSET=0 \
            --CUT_PREFIX=0 \
            --MIN_SEGMENT_LEN=0 \
            --AUDIO_FORMAT=.mp3 \
            --ADDITIONAL_SPLIT_SYMBOLS=";" && \
            python /home/TestData/ctc_segmentation/verify_alignment.py \
            -r /home/TestData/ctc_segmentation/ru/valid_ru_segments.txt \
            -g /home/TestData/ctc_segmentation/ru/output${TIME}/verified_segments/ru_segments.txt && \
            rm -rf /home/TestData/ctc_segmentation/ru/output${TIME}'
              }
            }
          }
        }
      }
    }

    stage('L2: Multi-GPU Megatron finetuning') {
      when {
        anyOf {
<<<<<<< HEAD
          branch 'r1.2.0'
          changeRequest target: 'r1.2.0'
=======
          branch 'r1.3.0'
          changeRequest target: 'r1.3.0'
>>>>>>> 6d260c96
        }
      }
      failFast true
      parallel {
        stage('L2: Cased Megatron finetuning on MRPC') {
          steps {
            sh 'cd examples/nlp/glue_benchmark && \
        python glue_benchmark.py \
        model.dataset.data_dir=/home/TestData/nlp/glue_fake/MRPC \
        trainer.gpus=[0,1] \
        +trainer.fast_dev_run=true \
        model.dataset.use_cache=false \
        model.language_model.pretrained_model_name=megatron-bert-345m-cased \
        trainer.accelerator=ddp \
        exp_manager=null'
          }
        }
      }
    }

    stage('L2: SGD-QA') {
      when {
        anyOf {
<<<<<<< HEAD
          branch 'r1.2.0'
          changeRequest target: 'r1.2.0'
=======
          branch 'r1.3.0'
          changeRequest target: 'r1.3.0'
>>>>>>> 6d260c96
        }
      }
      failFast true
      parallel {
        stage('L2: SGD-QA') {
          steps {
            sh 'cd examples/nlp/dialogue_state_tracking && \
        python sgd_qa.py \
        model.dataset.data_dir=/home/TestData/nlp/sgd_small \
        model.dataset.dialogues_example_dir=sgd_outputs \
        model.dataset.task_name=debug_sample \
        trainer.max_steps=1 \
        trainer.max_epochs=1 \
        model.train_ds.batch_size=2 \
        model.validation_ds.batch_size=2 \
        model.test_ds.batch_size=2 \
        model.nemo_path=null \
        trainer.val_check_interval=0.0 \
        trainer.gpus=[0,1] \
        model.dataset.use_cache=false \
        model.language_model.pretrained_model_name=bert-base-cased \
        trainer.accelerator=ddp \
        exp_manager=null  && \
        rm -rf sgd_outputs'
          }
        }
        stage('GLUE STS-b with AlBERT') {
          steps {
            sh 'python examples/nlp/glue_benchmark/glue_benchmark.py \
            model.dataset.use_cache=false \
            model.task_name=sts-b \
            model.dataset.data_dir=/home/TestData/nlp/glue_fake/STS-B \
            trainer.gpus=[1] \
            +trainer.fast_dev_run=True \
            model.language_model.pretrained_model_name=albert-base-v1 \
            exp_manager=null'
          }
        }
      }
    }

    stage('L2: Parallel BERT SQUAD v1.1 / v2.0') {
      when {
        anyOf {
<<<<<<< HEAD
          branch 'r1.2.0'
          changeRequest target: 'r1.2.0'
=======
          branch 'r1.3.0'
          changeRequest target: 'r1.3.0'
>>>>>>> 6d260c96
        }
      }
      failFast true
      parallel {
        stage('BERT SQUAD 1.1') {
          // Cannot do fast_dev_run because squad needs whole dev dataset
          steps {
            sh 'cd examples/nlp/question_answering && \
            python question_answering_squad.py \
            model.train_ds.file=/home/TestData/nlp/squad_mini/v1.1/train-v1.1.json \
            model.dataset.use_cache=false \
            model.validation_ds.file=/home/TestData/nlp/squad_mini/v1.1/dev-v1.1.json \
            model.test_ds.file=/home/TestData/nlp/squad_mini/v1.1/dev-v1.1.json \
            model.train_ds.batch_size=2 \
            model.train_ds.num_samples=2 \
            model.validation_ds.batch_size=2 \
            model.validation_ds.num_samples=2 \
            model.test_ds.num_samples=2 \
            model.test_ds.batch_size=2 \
            trainer.max_epochs=1 \
            +trainer.max_steps=1 \
            model.language_model.pretrained_model_name=bert-base-uncased \
            model.dataset.version_2_with_negative=false \
            trainer.precision=16 \
            trainer.amp_level=O1 \
            trainer.gpus=[0] \
            exp_manager=null'
          }
        }
        stage('BERT SQUAD 2.0') {
          // Cannot do fast_dev_run because squad needs whole dev dataset
          steps {
            sh 'cd examples/nlp/question_answering && \
            python question_answering_squad.py \
            model.train_ds.file=/home/TestData/nlp/squad_mini/v2.0/train-v2.0.json \
            model.dataset.use_cache=false \
            model.train_ds.batch_size=2 \
            model.train_ds.num_samples=2 \
            model.validation_ds.batch_size=2 \
            model.validation_ds.num_samples=2 \
            trainer.max_epochs=1 \
            +trainer.max_steps=1 \
            model.validation_ds.file=/home/TestData/nlp/squad_mini/v2.0/dev-v2.0.json \
            model.language_model.pretrained_model_name=bert-base-uncased \
            model.dataset.version_2_with_negative=true \
            trainer.precision=16 \
            trainer.amp_level=O1 \
            trainer.gpus=[1] \
            exp_manager=null'
          }
        }
      }
    }
    // Runs out of memory on the 12G TITAN V (GPU 0 on main CI)
    stage('L2: MegaBERT Token Classification') {
      when {
        anyOf {
<<<<<<< HEAD
          branch 'r1.2.0'
          changeRequest target: 'r1.2.0'
=======
          branch 'r1.3.0'
          changeRequest target: 'r1.3.0'
>>>>>>> 6d260c96
        }
      }
      failFast true
      steps {
        sh 'cd examples/nlp/token_classification && \
        python token_classification_train.py \
        model.dataset.data_dir=/home/TestData/nlp/token_classification_punctuation/ \
        model.language_model.pretrained_model_name=megatron-bert-345m-uncased \
        model.train_ds.batch_size=10 \
        model.dataset.max_seq_length=50 \
        model.dataset.use_cache=false \
        trainer.accelerator=ddp \
        trainer.precision=16 \
        trainer.amp_level=O1 \
        trainer.gpus=[1] \
        +trainer.fast_dev_run=true \
        exp_manager=null'
      }
    }
    stage('L2: Parallel SQUAD v1.1 & v2.0') {
      when {
        anyOf {
<<<<<<< HEAD
          branch 'r1.2.0'
          changeRequest target: 'r1.2.0'
=======
          branch 'r1.3.0'
          changeRequest target: 'r1.3.0'
>>>>>>> 6d260c96
        }
      }
      failFast true
      parallel {
        stage('SQUAD v2.0 with Megatron with ckpt & config') {
          // Cannot do fast_dev_run because squad needs whole dev dataset
          steps {
            sh 'cd examples/nlp/question_answering && \
            python question_answering_squad.py \
            model.train_ds.file=/home/TestData/nlp/squad_mini/v2.0/train-v2.0.json \
            model.dataset.use_cache=false \
            model.train_ds.batch_size=1 \
            model.train_ds.num_samples=1 \
            model.validation_ds.batch_size=1 \
            model.validation_ds.num_samples=1 \
            trainer.accelerator=ddp \
            trainer.max_epochs=1 \
            +trainer.max_steps=1 \
            model.validation_ds.file=/home/TestData/nlp/squad_mini/v2.0/dev-v2.0.json \
            model.language_model.pretrained_model_name=megatron-bert-uncased  \
            model.language_model.lm_checkpoint=/home/TestData/nlp/megatron_345m_uncased/model_optim_rng.pt \
            model.language_model.config_file=/home/TestData/nlp/megatron_345m_uncased/345m_config.json \
            model.dataset.version_2_with_negative=true \
            trainer.precision=16 \
            trainer.amp_level=O1 \
            trainer.gpus=[1] \
            exp_manager=null'
          }
        }
        stage('RoBERTa SQUAD 1.1') {
          // Cannot do fast_dev_run because squad needs whole dev dataset
          steps {
            sh 'cd examples/nlp/question_answering && \
            python question_answering_squad.py \
            model.train_ds.file=/home/TestData/nlp/squad_mini/v1.1/train-v1.1.json \
            model.dataset.use_cache=false \
            model.train_ds.batch_size=2 \
            model.train_ds.num_samples=2 \
            model.validation_ds.batch_size=2 \
            model.validation_ds.num_samples=2 \
            trainer.max_epochs=1 \
            +trainer.max_steps=1 \
            model.validation_ds.file=/home/TestData/nlp/squad_mini/v1.1/dev-v1.1.json \
            model.language_model.pretrained_model_name=roberta-base \
            model.dataset.version_2_with_negative=false \
            trainer.precision=16 \
            trainer.amp_level=O1 \
            trainer.gpus=[0] \
            exp_manager=null'
          }
        }
        stage ('Text Classification with BERT Test') {
          steps {
            sh 'cd examples/nlp/text_classification && \
            python text_classification_with_bert.py \
            model.dataset.num_classes=6 \
            model.train_ds.file_path=/home/TestData/nlp/retail_text_classification/train.tsv \
            model.validation_ds.file_path=/home/TestData/nlp/retail_text_classification/dev.tsv \
            model.language_model.pretrained_model_name=bert-base-uncased \
            model.train_ds.batch_size=10 \
            model.dataset.max_seq_length=50 \
            model.dataset.use_cache=false \
            trainer.gpus=[0] \
            +trainer.fast_dev_run=true \
            exp_manager=null'
          }
        }
        stage('L2: Intent and Slot Classification') {
          steps {
            sh 'cd examples/nlp/intent_slot_classification && \
            python intent_slot_classification.py \
            model.data_dir=/home/TestData/nlp/retail \
            model.validation_ds.prefix=dev \
            model.test_ds.prefix=dev \
            trainer.gpus=[0] \
            +trainer.fast_dev_run=true \
            exp_manager.exp_dir=checkpoints'
            sh 'rm -rf checkpoints'
          }
        }
      }
    }

    stage('L2: Model Parallel Size 2 Megatron Text Classification') {
      when {
        anyOf{
<<<<<<< HEAD
          branch 'r1.2.0'
          changeRequest target: 'r1.2.0'
=======
          branch 'r1.3.0'
          changeRequest target: 'r1.3.0'
>>>>>>> 6d260c96
        }
      }
      failFast true
      steps{
        sh 'cd examples/nlp/text_classification && \
        python text_classification_with_bert.py \
        trainer.gpus=[0,1] \
        trainer.num_nodes=1 \
        trainer.precision=16 \
        trainer.gradient_clip_val=1.0 \
        ~trainer.amp_level \
        +trainer.fast_dev_run=true \
        model.dataset.num_classes=6 \
        model.train_ds.file_path=/home/TestData/nlp/retail_text_classification/train.tsv \
        model.train_ds.batch_size=4 \
        model.language_model.pretrained_model_name=megatron-bert-uncased \
        model.language_model.config_file=/home/TestData/nlp/mp_2_bert_toy/config.json \
        model.language_model.lm_checkpoint=/home/TestData/nlp/mp_2_bert_toy/iter_2000000 \
        model.nemo_path=null \
        ~model.infer_samples \
        exp_manager=null'
      }
    }

    stage('L2: Model Parallel Size 2 Megatron Autoresume') {
      when {
        anyOf{
<<<<<<< HEAD
          branch 'r1.2.0'
          changeRequest target: 'r1.2.0'
=======
          branch 'r1.3.0'
          changeRequest target: 'r1.3.0'
>>>>>>> 6d260c96
        }
      }
      failFast true
      steps{
        sh 'cd examples/nlp/text_classification && \
        python text_classification_with_bert.py \
        trainer.gpus=[0,1] \
        trainer.num_nodes=1 \
        trainer.precision=16 \
        trainer.gradient_clip_val=1.0 \
        trainer.max_epochs=1 \
        ~trainer.amp_level \
        +trainer.fast_dev_run=true \
        model.dataset.num_classes=6 \
        model.train_ds.file_path=/home/TestData/nlp/retail_text_classification/train.tsv \
        model.train_ds.batch_size=4 \
        model.language_model.pretrained_model_name=megatron-bert-uncased \
        model.language_model.config_file=/home/TestData/nlp/mp_2_bert_toy/config.json \
        model.language_model.lm_checkpoint=/home/TestData/nlp/mp_2_bert_toy/iter_2000000 \
        model.nemo_path=null \
        ~model.infer_samples \
        +exp_manager.explicit_log_dir=/home/TestData/nlp/mp_autoresume \
        +exp_manager.resume_if_exists=true'
      }
    }

    stage('L2: Model Parallel Size 2 Megatron Evaluation from .nemo') {
      when {
        anyOf{
<<<<<<< HEAD
          branch 'r1.2.0'
          changeRequest target: 'r1.2.0'
=======
          branch 'r1.3.0'
          changeRequest target: 'r1.3.0'
>>>>>>> 6d260c96
        }
      }
      failFast true
      steps{
        sh 'cd examples/nlp/text_classification && \
        python model_parallel_text_classification_evaluation.py \
        trainer.gpus=[0,1] \
        trainer.num_nodes=1 \
        model.dataset.num_classes=6 \
        model.test_ds.file_path=/home/TestData/nlp/retail_text_classification/dev.tsv \
        model.nemo_path=/home/TestData/nlp/mp_2_nemo/retail_text_class_350M.nemo \
        exp_manager=null'
      }
    }

    stage('L2: Model Parallel Size 2 Megatron Train from .nemo') {
      when {
        anyOf{
<<<<<<< HEAD
          branch 'r1.2.0'
          changeRequest target: 'r1.2.0'
=======
          branch 'r1.3.0'
          changeRequest target: 'r1.3.0'
>>>>>>> 6d260c96
        }
      }
      failFast true
      steps{
        sh 'cd examples/nlp/token_classification && \
        python token_classification_train.py \
        pretrained_model=/home/TestData/nlp/mp_2_nemo/ner_350M.nemo \
        model.dataset.data_dir=/home/TestData/nlp/ner/ \
        model.train_ds.batch_size=2 \
        model.dataset.use_cache=false \
        trainer.gpus=[0,1] \
        +trainer.fast_dev_run=true \
        model.dataset.class_balancing="weighted_loss" \
        exp_manager=null'
      }
    }

    stage('L2: Parallel NLP Examples 2') {
      when {
        anyOf {
<<<<<<< HEAD
          branch 'r1.2.0'
          changeRequest target: 'r1.2.0'
=======
          branch 'r1.3.0'
          changeRequest target: 'r1.3.0'
>>>>>>> 6d260c96
        }
      }
      failFast true
      parallel {
        stage ('NER finetuning from pretrained Test') {
          steps {
            sh 'cd examples/nlp/token_classification && \
            python token_classification_train.py \
            pretrained_model=ner_en_bert \
            model.dataset.data_dir=/home/TestData/nlp/ner/ \
            model.train_ds.batch_size=2 \
            model.dataset.use_cache=false \
            trainer.gpus=[0] \
            +trainer.fast_dev_run=true \
            model.dataset.class_balancing="weighted_loss" \
            exp_manager.exp_dir=null'
          }
        }
        stage ('Punctuation and capitalization finetuning from pretrained test') {
          steps {
            sh 'cd examples/nlp/token_classification && \
            python punctuation_capitalization_train.py \
            pretrained_model=punctuation_en_bert \
            model.dataset.data_dir=/home/TestData/nlp/token_classification_punctuation/ \
            trainer.gpus=[1] \
            +trainer.fast_dev_run=true \
            model.dataset.use_cache=false \
            exp_manager.exp_dir=null'
          }
        }
        stage ('NER with TurkuNLP/bert-base-finnish-cased-v1') {
          steps {
            sh 'cd examples/nlp/token_classification && \
            python token_classification_train.py \
            model.dataset.data_dir=/home/TestData/nlp/token_classification_punctuation/ \
            trainer.gpus=[0] \
            +trainer.fast_dev_run=true \
            model.dataset.use_cache=false \
            model.language_model.pretrained_model_name="TurkuNLP/bert-base-finnish-cased-v1" \
            exp_manager.exp_dir=null'
          }
        }
        stage('Evaluation script for Token Classification') {
          steps {
            sh 'python examples/nlp/token_classification/token_classification_evaluate.py \
            model.dataset.data_dir=/home/TestData/nlp/ner/ \
            pretrained_model=/home/TestData/nlp/pretrained_models/NER_Model_with_BERT_base_uncased.nemo && \
            rm -rf nemo_experiments'
          }
        }
        stage('Evaluation script for Punctuation') {
          steps {
            sh 'python examples/nlp/token_classification/punctuation_capitalization_evaluate.py \
            model.dataset.data_dir=/home/TestData/nlp/token_classification_punctuation/ \
            pretrained_model=/home/TestData/nlp/pretrained_models/Punctuation_Capitalization_with_DistilBERT_base_uncased.nemo && \
            rm -rf nemo_experiments'
          }
        }
        stage('L2: Punctuation & Capitalization, 2GPUs with DistilBERT') {
          steps {
            sh 'cd examples/nlp/token_classification && \
            python punctuation_capitalization_train.py \
            model.dataset.data_dir=/home/TestData/nlp/token_classification_punctuation/ \
            model.language_model.pretrained_model_name=distilbert-base-uncased \
            model.dataset.use_cache=false \
            trainer.gpus=[0,1] \
            trainer.accelerator=ddp \
            trainer.max_epochs=1 \
            +exp_manager.explicit_log_dir=/home/TestData/nlp/token_classification_punctuation/output && \
            python punctuation_capitalization_evaluate.py \
            pretrained_model=/home/TestData/nlp/token_classification_punctuation/output/checkpoints/Punctuation_and_Capitalization.nemo && \
            rm -rf /home/TestData/nlp/token_classification_punctuation/output/*'
          }
        }
      }
    }

    stage('L2: Parallel Pretraining BERT pretraining from Text/Preprocessed') {
      when {
        anyOf {
<<<<<<< HEAD
          branch 'r1.2.0'
          changeRequest target: 'r1.2.0'
=======
          branch 'r1.3.0'
          changeRequest target: 'r1.3.0'
>>>>>>> 6d260c96
        }
      }
      failFast true
      parallel {
        stage('L2: Pretraining BERT pretraining from Text') {
            steps {
              sh 'cd examples/nlp/language_modeling && \
              python bert_pretraining.py \
              --config-name=bert_pretraining_from_text_config.yaml \
              trainer.gpus=[0] \
              trainer.precision=16 \
              trainer.amp_level=O1 \
              +trainer.fast_dev_run=true \
              model.train_ds.data_file=/home/TestData/nlp/wikitext-2/train.txt  \
              model.train_ds.batch_size=32 \
              model.validation_ds.data_file=/home/TestData/nlp/wikitext-2/valid.txt  \
              model.validation_ds.batch_size=32 \
              model.language_model.config_file=/home/TestData/nlp/bert_configs/bert_3200.json \
              model.optim.lr=0.01 \
              model.optim.sched.warmup_ratio=0.1 \
              model.tokenizer.tokenizer_name=sentencepiece \
              model.tokenizer.tokenizer_model=/home/TestData/nlp/wikitext-2/tokenizer_bpe_v3193/tokenizer.model \
              model.mask_prob=0.15 \
              model.short_seq_prob=0.1 \
              exp_manager.exp_dir=PretrainingBERTFromText \
              '
              sh 'rm -f /home/TestData/nlp/wikitext-2/*.pkl'
              sh 'rm -rf examples/nlp/language_modeling/PretrainingBERTFromText'
              sh 'ls -lha examples/nlp/language_modeling'
            }
        }
        stage('L2: Pretraining BERT from Preprocessed') {
            steps {
              sh 'cd examples/nlp/language_modeling && \
              python bert_pretraining.py \
              --config-name=bert_pretraining_from_preprocessed_config.yaml \
              trainer.gpus=[1] \
              trainer.precision=16 \
              trainer.amp_level=O1 \
              +trainer.fast_dev_run=true \
              model.train_ds.data_file=/home/TestData/nlp/wiki_book_mini/training \
              model.train_ds.batch_size=8 \
              model.language_model.lm_checkpoint=/home/TestData/nlp/bert_ckpts/nemo1.0/bert_base_uncased_mlm_final_1074591_nemo1.0.pt \
              model.language_model.config_file=/home/TestData/nlp/bert_configs/uncased_L-12_H-768_A-12.json \
              model.optim.lr=0.875e-4 \
              model.optim.weight_decay=0.01 \
              model.optim.sched.warmup_ratio=0.01 \
              exp_manager.exp_dir=PretrainingBERTFromPreprocessed \
              exp_manager.create_checkpoint_callback=False \
              '
              sh 'rm -rf examples/nlp/language_modeling/PretrainingBERTFromPreprocessed'
              sh 'ls -lha examples/nlp/language_modeling'
            }
        }
      }
    }

    stage('L2: Entity Linking') {
      when {
        anyOf {
<<<<<<< HEAD
          branch 'r1.2.0'
          changeRequest target: 'r1.2.0'
=======
          branch 'r1.3.0'
          changeRequest target: 'r1.3.0'
>>>>>>> 6d260c96
        }
      }
      failFast true
      parallel {
        stage ('Self Alignment Pretraining BERT') {
           steps {
             sh 'cd examples/nlp/entity_linking && \
             python self_alignment_pretraining.py \
             project_dir=. \
             trainer.val_check_interval=3 \
             model.raw_data=None \
             model.train_ds.data_file=/home/TestData/nlp/entity_linking/tiny_example_train_pairs.tsv \
             model.validation_ds.data_file=/home/TestData/nlp/entity_linking/tiny_example_validation_pairs.tsv \
             model.train_ds.batch_size=8 \
             model.validation_ds.batch_size=8 \
             exp_manager.exp_dir=null'
          }
        }
      }
    }

    stage('L2: NMT Attention is All You Need Training') {
      when {
        anyOf {
<<<<<<< HEAD
          branch 'r1.2.0'
          changeRequest target: 'r1.2.0'
=======
          branch 'r1.3.0'
          changeRequest target: 'r1.3.0'
>>>>>>> 6d260c96
        }
      }
      failFast true
      parallel {
        stage('L2: NMT Training Post-LN') {
            steps {
              sh 'cd examples/nlp/machine_translation && \
              python enc_dec_nmt.py \
              --config-path=conf \
              --config-name=aayn_base \
              do_testing=true \
              model.train_ds.src_file_name=/home/TestData/nlp/nmt/toy_data/wmt14-de-en.src \
              model.train_ds.tgt_file_name=/home/TestData/nlp/nmt/toy_data/wmt14-de-en.ref \
              model.validation_ds.src_file_name=/home/TestData/nlp/nmt/toy_data/wmt14-de-en.src \
              model.validation_ds.tgt_file_name=/home/TestData/nlp/nmt/toy_data/wmt14-de-en.src \
              model.test_ds.src_file_name=/home/TestData/nlp/nmt/toy_data/wmt14-de-en.src \
              model.test_ds.tgt_file_name=/home/TestData/nlp/nmt/toy_data/wmt14-de-en.src \
              model.encoder_tokenizer.tokenizer_model=/home/TestData/nlp/nmt/toy_data/tt_tokenizer.BPE.4096.model \
              model.decoder_tokenizer.tokenizer_model=/home/TestData/nlp/nmt/toy_data/tt_tokenizer.BPE.4096.model \
              trainer.gpus=[0] \
              +trainer.fast_dev_run=true \
              +trainer.limit_test_batches=2 \
              exp_manager=null \
              '
            }
        }

        stage('L2: NMT Training Pre-LN') {
            steps {
              sh 'cd examples/nlp/machine_translation && \
              python enc_dec_nmt.py \
              --config-path=conf \
              --config-name=aayn_base \
              do_testing=true \
              model.train_ds.src_file_name=/home/TestData/nlp/nmt/toy_data/wmt14-de-en.src \
              model.train_ds.tgt_file_name=/home/TestData/nlp/nmt/toy_data/wmt14-de-en.ref \
              model.validation_ds.src_file_name=/home/TestData/nlp/nmt/toy_data/wmt14-de-en.src \
              model.validation_ds.tgt_file_name=/home/TestData/nlp/nmt/toy_data/wmt14-de-en.src \
              model.test_ds.src_file_name=/home/TestData/nlp/nmt/toy_data/wmt14-de-en.src \
              model.test_ds.tgt_file_name=/home/TestData/nlp/nmt/toy_data/wmt14-de-en.src \
              model.encoder_tokenizer.tokenizer_model=/home/TestData/nlp/nmt/toy_data/tt_tokenizer.BPE.4096.model \
              model.decoder_tokenizer.tokenizer_model=/home/TestData/nlp/nmt/toy_data/tt_tokenizer.BPE.4096.model \
              model.encoder.pre_ln=true \
              model.decoder.pre_ln=true \
              trainer.gpus=[1] \
              +trainer.fast_dev_run=true \
              +trainer.limit_test_batches=2 \
              exp_manager=null \
              '
            }
        }
        stage('L2: NMT Multi-Validation') {
            steps {
              sh 'cd examples/nlp/machine_translation && \
              python enc_dec_nmt.py \
              --config-path=conf \
              --config-name=aayn_base \
              do_testing=true \
              model.train_ds.src_file_name=/home/TestData/nlp/nmt/toy_data/wmt14-en-de.src \
              model.train_ds.tgt_file_name=/home/TestData/nlp/nmt/toy_data/wmt14-en-de.ref \
              model.validation_ds.src_file_name=[/home/TestData/nlp/nmt/toy_data/wmt13-en-de.src,/home/TestData/nlp/nmt/toy_data/wmt14-en-de.src] \
              model.validation_ds.tgt_file_name=[/home/TestData/nlp/nmt/toy_data/wmt13-en-de.ref,/home/TestData/nlp/nmt/toy_data/wmt14-en-de.ref] \
              model.test_ds.src_file_name=[/home/TestData/nlp/nmt/toy_data/wmt13-en-de.src,/home/TestData/nlp/nmt/toy_data/wmt14-en-de.src] \
              model.test_ds.tgt_file_name=[/home/TestData/nlp/nmt/toy_data/wmt13-en-de.ref,/home/TestData/nlp/nmt/toy_data/wmt14-en-de.ref] \
              model.encoder_tokenizer.tokenizer_model=/home/TestData/nlp/nmt/toy_data/tt_tokenizer.BPE.4096.model \
              model.decoder_tokenizer.tokenizer_model=/home/TestData/nlp/nmt/toy_data/tt_tokenizer.BPE.4096.model \
              trainer.gpus=[0] \
              +trainer.fast_dev_run=true \
              +trainer.limit_test_batches=2 \
              exp_manager=null \
              '
            }
        }
      }
    }
    stage('L2: NMT Attention is All You Need Inference') {
      when {
        anyOf {
          branch 'r1.3.0'
          changeRequest target: 'r1.3.0'
        }
      }
      failFast true
      parallel {
        stage('L2: NMT Inference - PostLN') {
            steps {
              sh 'cd examples/nlp/machine_translation && \
              python nmt_transformer_infer.py \
              --model=/home/TestData/nlp/nmt/toy_data/TransformerLargeDe-En.nemo \
              --srctext=/home/TestData/nlp/nmt/toy_data/wmt14-de-en.test.src \
              --tgtout=/home/TestData/nlp/nmt/toy_data/out.txt \
              --target_lang en \
              --source_lang de \
              '
            }
        }
        stage('L2: NMT Inference - Pre-LN') {
            steps {
              sh 'cd examples/nlp/machine_translation && \
              python nmt_transformer_infer.py \
              --model=/home/TestData/nlp/nmt/toy_data/en_de_24x6_preln.nemo \
              --srctext=/home/TestData/nlp/nmt/toy_data/wmt14-en-de.test.src \
              --tgtout=/home/TestData/nlp/nmt/toy_data/out.txt \
              --target_lang de \
              --source_lang en \
              '
            }
        }
      }
    }
    stage('L2: NMT with HuggingFace') {
      when {
        anyOf {
<<<<<<< HEAD
          branch 'r1.2.0'
          changeRequest target: 'r1.2.0'
=======
          branch 'r1.3.0'
          changeRequest target: 'r1.3.0'
>>>>>>> 6d260c96
        }
      }
      failFast true
      parallel {
        stage('L2: NMT Pretrained HF Encoder') {
            steps {
              sh 'cd examples/nlp/machine_translation && \
              python enc_dec_nmt.py \
              --config-path=conf \
              --config-name=huggingface \
              model.shared_tokenizer=False \
              model.encoder_tokenizer.library=huggingface \
              model.encoder.library=huggingface \
              model.encoder.model_name=bert-base-cased \
              model.encoder.pretrained=true \
              model.train_ds.src_file_name=/home/TestData/nlp/nmt/toy_data/wmt14-de-en.src \
              model.train_ds.tgt_file_name=/home/TestData/nlp/nmt/toy_data/wmt14-de-en.ref \
              model.validation_ds.src_file_name=/home/TestData/nlp/nmt/toy_data/wmt14-de-en.src \
              model.validation_ds.tgt_file_name=/home/TestData/nlp/nmt/toy_data/wmt14-de-en.src \
              model.test_ds.src_file_name=/home/TestData/nlp/nmt/toy_data/wmt14-de-en.src \
              model.test_ds.tgt_file_name=/home/TestData/nlp/nmt/toy_data/wmt14-de-en.src \
              model.decoder_tokenizer.tokenizer_model=/home/TestData/nlp/nmt/toy_data/tt_tokenizer.BPE.4096.model \
              trainer.gpus=[0] \
              +trainer.fast_dev_run=true \
              exp_manager=null \
              '
            }
        }

        stage('L2: NMT Custom HF Encoder') {
            steps {
              sh 'cd examples/nlp/machine_translation && \
              python enc_dec_nmt.py \
              --config-path=conf \
              --config-name=huggingface \
              model.shared_tokenizer=True \
              model.encoder_tokenizer.library=yttm \
              model.encoder_tokenizer.tokenizer_model=/home/TestData/nlp/nmt/toy_data/tt_tokenizer.BPE.4096.model \
              model.encoder.library=huggingface \
              model.encoder.model_name=null \
              model.encoder.pretrained=false \
              +model.encoder._target_=transformers.BertConfig \
              +model.encoder.hidden_size=1536 \
              model.train_ds.src_file_name=/home/TestData/nlp/nmt/toy_data/wmt14-de-en.src \
              model.train_ds.tgt_file_name=/home/TestData/nlp/nmt/toy_data/wmt14-de-en.ref \
              model.validation_ds.src_file_name=/home/TestData/nlp/nmt/toy_data/wmt14-de-en.src \
              model.validation_ds.tgt_file_name=/home/TestData/nlp/nmt/toy_data/wmt14-de-en.src \
              model.test_ds.src_file_name=/home/TestData/nlp/nmt/toy_data/wmt14-de-en.src \
              model.test_ds.tgt_file_name=/home/TestData/nlp/nmt/toy_data/wmt14-de-en.src \
              model.decoder_tokenizer.tokenizer_model=/home/TestData/nlp/nmt/toy_data/tt_tokenizer.BPE.4096.model \
              trainer.gpus=[1] \
              +trainer.fast_dev_run=true \
              exp_manager=null \
              '
            }
        }
      }
    }

    stage('L2: NMT Megatron Model Parallel Size 2 Encoder') {
      when {
        anyOf{
<<<<<<< HEAD
          branch 'r1.2.0'
          changeRequest target: 'r1.2.0'
=======
          branch 'r1.3.0'
          changeRequest target: 'r1.3.0'
>>>>>>> 6d260c96
        }
      }
      failFast true
      steps{
        sh 'cd examples/nlp/machine_translation && \
        python enc_dec_nmt.py \
        --config-path=conf \
        --config-name=megatron \
        model.encoder.model_name=megatron-bert-uncased \
        model.encoder.checkpoint_file=/home/TestData/nlp/mp_2_bert_toy/iter_2000000 \
        model.encoder.hidden_size=1024 \
        model.encoder.num_attention_heads=16 \
        model.encoder.num_layers=24 \
        model.encoder.max_position_embeddings=512 \
        model.train_ds.src_file_name=/home/TestData/nlp/nmt/toy_data/wmt14-de-en.src \
        model.train_ds.tgt_file_name=/home/TestData/nlp/nmt/toy_data/wmt14-de-en.ref \
        model.validation_ds.src_file_name=/home/TestData/nlp/nmt/toy_data/wmt14-de-en.src \
        model.validation_ds.tgt_file_name=/home/TestData/nlp/nmt/toy_data/wmt14-de-en.src \
        model.test_ds.src_file_name=/home/TestData/nlp/nmt/toy_data/wmt14-de-en.src \
        model.test_ds.tgt_file_name=/home/TestData/nlp/nmt/toy_data/wmt14-de-en.src \
        model.decoder_tokenizer.tokenizer_model=/home/TestData/nlp/nmt/toy_data/tt_tokenizer.BPE.4096.model \
        trainer.gpus=[0,1] \
        +trainer.fast_dev_run=true \
        exp_manager=null \
        '
      }
    }

    stage('L2: NMT Tarred Dataset Creation') {
      when {
        anyOf {
<<<<<<< HEAD
          branch 'r1.2.0'
          changeRequest target: 'r1.2.0'
=======
          branch 'r1.3.0'
          changeRequest target: 'r1.3.0'
>>>>>>> 6d260c96
        }
      }
      failFast true
      parallel {
        stage('L2: NMT Auto Tarred Dataset Creation') {
            steps {
              sh 'cd examples/nlp/machine_translation && \
              python enc_dec_nmt.py \
              --config-path=conf \
              --config-name=aayn_base \
              do_training=false \
              model.preproc_out_dir=$PWD/preproc_out_dir \
              model.train_ds.use_tarred_dataset=true \
              model.train_ds.n_preproc_jobs=2 \
              model.train_ds.lines_per_dataset_fragment=500 \
              model.train_ds.num_batches_per_tarfile=10 \
              model.train_ds.src_file_name=/home/TestData/nlp/nmt/toy_data/wmt14-de-en.src \
              model.train_ds.tgt_file_name=/home/TestData/nlp/nmt/toy_data/wmt14-de-en.ref \
              model.validation_ds.src_file_name=/home/TestData/nlp/nmt/toy_data/wmt14-de-en.src \
              model.validation_ds.tgt_file_name=/home/TestData/nlp/nmt/toy_data/wmt14-de-en.src \
              model.encoder_tokenizer.vocab_size=2000 \
              model.decoder_tokenizer.vocab_size=2000 \
              ~model.test_ds \
              trainer.gpus=[0] \
              +trainer.fast_dev_run=true \
              exp_manager=null \
              '
            }
        }

        stage('L2: NMT Script Tarred Dataset Creation') {
            steps {
              sh 'cd examples/nlp/machine_translation && \
              python create_tarred_parallel_dataset.py \
              --src_fname /home/TestData/nlp/nmt/toy_data/wmt14-de-en.src \
              --tgt_fname /home/TestData/nlp/nmt/toy_data/wmt14-de-en.ref \
              --out_dir $PWD/out_dir \
              --encoder_tokenizer_vocab_size=2000 \
              --decoder_tokenizer_vocab_size=2000 \
              --tokens_in_batch=1000 \
              --lines_per_dataset_fragment=500 \
              --num_batches_per_tarfile=10 \
              --n_preproc_jobs=2 \
              '
            }
        }
      }
    }

    stage('L2: TTS Fast dev runs 1') {
      when {
        anyOf {
<<<<<<< HEAD
          branch 'r1.2.0'
          changeRequest target: 'r1.2.0'
=======
          branch 'r1.3.0'
          changeRequest target: 'r1.3.0'
>>>>>>> 6d260c96
        }
      }
      parallel {
        stage('Tacotron 2') {
          steps {
            sh 'python examples/tts/tacotron2.py \
            train_dataset=/home/TestData/an4_dataset/an4_train.json \
            validation_datasets=/home/TestData/an4_dataset/an4_val.json \
            trainer.gpus="[0]" \
            +trainer.limit_train_batches=1 +trainer.limit_val_batches=1 trainer.max_epochs=1 \
            trainer.accelerator=null \
            model.train_ds.dataloader_params.batch_size=4 \
            model.validation_ds.dataloader_params.batch_size=4 \
            model.decoder.decoder_rnn_dim=256 \
            model.decoder.attention_rnn_dim=1024 \
            model.decoder.prenet_dim=128 \
            model.postnet.postnet_n_convolutions=3 \
            ~trainer.check_val_every_n_epoch'
          }
        }
        stage('WaveGlow') {
          steps {
            sh 'python examples/tts/waveglow.py \
            train_dataset=/home/TestData/an4_dataset/an4_train.json \
            validation_datasets=/home/TestData/an4_dataset/an4_val.json \
            trainer.gpus="[0]" \
            +trainer.limit_train_batches=1 +trainer.limit_val_batches=1 trainer.max_epochs=1 \
            trainer.accelerator=null \
            model.train_ds.dataloader_params.batch_size=4 \
            model.validation_ds.dataloader_params.batch_size=4 \
            model.waveglow.n_flows=4 \
            model.waveglow.n_wn_layers=2 \
            model.waveglow.n_wn_channels=32 \
            ~trainer.check_val_every_n_epoch'
          }
        }
<<<<<<< HEAD
      }
    }

    stage('L2: TTS Fast dev runs 2') {
      when {
        anyOf {
          branch 'r1.2.0'
          changeRequest target: 'r1.2.0'
        }
      }

      parallel {
        stage('MelGAN') {
=======
        stage('FastPitch') {
>>>>>>> 6d260c96
          steps {
            sh 'python examples/tts/fastpitch.py \
            --config-name fastpitch_align \
            train_dataset=/home/TestData/an4_dataset/an4_train.json \
            validation_datasets=/home/TestData/an4_dataset/an4_val.json \
            prior_folder=/home/TestData/an4_dataset/beta_priors \
            trainer.gpus="[0]" \
            +trainer.limit_train_batches=1 +trainer.limit_val_batches=1 trainer.max_epochs=1 \
            trainer.accelerator=null \
            model.train_ds.dataloader_params.batch_size=4 \
            model.train_ds.dataloader_params.num_workers=1 \
            model.validation_ds.dataloader_params.batch_size=4 \
            model.validation_ds.dataloader_params.num_workers=1 \
            model.symbols_embedding_dim=64 \
            model.input_fft.d_inner=384 \
            model.input_fft.n_layer=2 \
            model.output_fft.d_inner=384 \
            model.output_fft.n_layer=2 \
            ~trainer.check_val_every_n_epoch'
          }
        }
        stage('Hifigan') {
          steps {
            sh 'python examples/tts/hifigan.py \
            train_dataset=/home/TestData/an4_dataset/an4_train.json \
            validation_datasets=/home/TestData/an4_dataset/an4_val.json \
            trainer.gpus="[0]" \
            +trainer.limit_train_batches=1 +trainer.limit_val_batches=1 +trainer.max_epochs=1 \
            trainer.accelerator=null \
            model.train_ds.dataloader_params.batch_size=4 \
            model.train_ds.dataloader_params.num_workers=1 \
            model.validation_ds.dataloader_params.batch_size=4 \
            model.validation_ds.dataloader_params.num_workers=1 \
            model.generator.upsample_initial_channel=64 \
            +model.debug=true \
            ~trainer.check_val_every_n_epoch'
          }
        }
      }
    }

    stage('L??: Speech Checkpoints tests') {
      when {
        anyOf {
<<<<<<< HEAD
          branch 'r1.2.0'
          changeRequest target: 'r1.2.0'
=======
          branch 'r1.3.0'
          changeRequest target: 'r1.3.0'
>>>>>>> 6d260c96
        }
      }
      failFast true
      steps {
        sh 'CUDA_VISIBLE_DEVICES=0 python examples/asr/speech_to_text_infer.py --asr_model QuartzNet15x5Base-En --dataset /home/TestData/librispeech/librivox-dev-other.json --wer_tolerance 0.1012 --batch_size 64'
      }
    }
  }

  post {
    always {
      sh 'chmod -R 777 .'
      cleanWs()
    }
  }
}<|MERGE_RESOLUTION|>--- conflicted
+++ resolved
@@ -67,13 +67,8 @@
     stage('L0: Unit Tests CPU') {
       when {
         anyOf {
-<<<<<<< HEAD
-          branch 'r1.2.0'
-          changeRequest target: 'r1.2.0'
-=======
-          branch 'r1.3.0'
-          changeRequest target: 'r1.3.0'
->>>>>>> 6d260c96
+          branch 'r1.3.0'
+          changeRequest target: 'r1.3.0'
         }
       }
       steps {
@@ -84,13 +79,8 @@
     stage('L0: TN/ITN Tests CPU') {
       when {
         anyOf {
-<<<<<<< HEAD
-          branch 'r1.2.0'
-          changeRequest target: 'r1.2.0'
-=======
-          branch 'r1.3.0'
-          changeRequest target: 'r1.3.0'
->>>>>>> 6d260c96
+          branch 'r1.3.0'
+          changeRequest target: 'r1.3.0'
         }
       }
       failFast true
@@ -127,57 +117,11 @@
       }
     }
 
-<<<<<<< HEAD
-    // We have no integration tests, please enable this when one is added
-    // stage('L0: Integration Tests GPU') {
-    //   steps {
-    //     sh 'pytest -s -m "integration and not skipduringci and not pleasefixme"'
-    //   }
-    // }
-
-    // stage('L0: Integration Tests CPU') {
-    //   when {
-    //     anyOf{
-    //       branch 'r1.2.0'
-    //       changeRequest target: 'r1.2.0'
-    //     }
-    //   }
-    //   steps {
-    //     sh 'pytest -s -m "integration and not pleasefixme" --cpu'
-    //   }
-    // }
-
-    // We have no system tests, please enable this when one is added
-    // stage('L1: System Tests GPU') {
-    //   steps {
-    //     sh 'pytest -m "system and not skipduringci and not pleasefixme"'
-    //   }
-    // }
-
-    // stage('L1: System Tests CPU') {
-    //   when {
-    //     anyOf{
-    //       branch 'dev
-    //       changeRequest target: 'r1.2.0'
-    //     }
-    //   }
-    //   steps {
-    //     sh 'pytest -m "system and not pleasefixme" --cpu'
-    //   }
-    // }
-
     stage('L2: NeMo text processing') {
       when {
         anyOf {
-          branch 'r1.2.0'
-          changeRequest target: 'r1.2.0'
-=======
-    stage('L2: NeMo text processing') {
-      when {
-        anyOf {
-          branch 'r1.3.0'
-          changeRequest target: 'r1.3.0'
->>>>>>> 6d260c96
+          branch 'r1.3.0'
+          changeRequest target: 'r1.3.0'
         }
       }
       failFast true
@@ -290,13 +234,8 @@
     stage('L2: ASR dev run') {
       when {
         anyOf {
-<<<<<<< HEAD
-          branch 'r1.2.0'
-          changeRequest target: 'r1.2.0'
-=======
-          branch 'r1.3.0'
-          changeRequest target: 'r1.3.0'
->>>>>>> 6d260c96
+          branch 'r1.3.0'
+          changeRequest target: 'r1.3.0'
         }
       }
       failFast true
@@ -395,55 +334,6 @@
       }
     }
 
-<<<<<<< HEAD
-    stage('L2: ASR DALI dev run') {
-      when {
-        anyOf {
-          branch 'r1.2.0'
-          changeRequest target: 'r1.2.0'
-        }
-      }
-      failFast true
-      parallel {
-        stage('Speech to Text - DALI AudioToMelSpectrogramPreprocessor') {
-          steps {
-            sh 'python examples/asr/speech_to_text.py \
-            model.train_ds.manifest_filepath=/home/TestData/an4_dataset/an4_train.json \
-            +model.train_ds.use_dali=True \
-            model.validation_ds.manifest_filepath=/home/TestData/an4_dataset/an4_val.json \
-            +model.validation_ds.use_dali=True \
-            trainer.gpus=[0] \
-            +trainer.fast_dev_run=True \
-            exp_manager.exp_dir=examples/asr/speech_to_text_results'
-            sh 'rm -rf examples/asr/speech_to_text_results'
-          }
-        }
-        // TODO: This would fail due to an unnecessary torchaudio import.
-        //       To be enabled once torchaudio is available in the container used for CI
-        // stage('Speech to Text - DALI AudioToMFCCPreprocessor') {
-        //   steps {
-        //     sh 'python examples/asr/speech_to_text.py \
-        //     model.train_ds.manifest_filepath=/home/TestData/an4_dataset/an4_train.json \
-        //     +model.train_ds.use_dali=True \
-        //     model.validation_ds.manifest_filepath=/home/TestData/an4_dataset/an4_val.json \
-        //     +model.validation_ds.use_dali=True \
-        //     model.preprocessor._target_=nemo.collections.asr.modules.AudioToMFCCPreprocessor \
-        //     ~model.preprocessor.normalize \
-        //     ~model.preprocessor.features \
-        //     ~model.preprocessor.frame_splicing \
-        //     ~model.preprocessor.dither \
-        //     ~model.preprocessor.stft_conv \
-        //     +model.n_mels=64 \
-        //     +model.n_mfcc=64 \
-        //     trainer.gpus=[0] \
-        //     +trainer.fast_dev_run=True \
-        //     exp_manager.exp_dir=examples/asr/speech_to_text_results'
-        //     sh 'rm -rf examples/asr/speech_to_text_results'
-        //   }
-        // }
-      }
-    }
-=======
     // TODO: Enable test after 21.08 container is used.
     // stage('L2: ASR DALI dev run') {
     //   when {
@@ -508,18 +398,12 @@
     //     // }
     //   }
     // }
->>>>>>> 6d260c96
 
     stage('L2: ASR RNNT dev run') {
       when {
         anyOf {
-<<<<<<< HEAD
-          branch 'r1.2.0'
-          changeRequest target: 'r1.2.0'
-=======
-          branch 'r1.3.0'
-          changeRequest target: 'r1.3.0'
->>>>>>> 6d260c96
+          branch 'r1.3.0'
+          changeRequest target: 'r1.3.0'
         }
       }
       failFast true
@@ -560,13 +444,8 @@
     stage('L2: ASR Multi-dataloader dev run') {
       when {
         anyOf {
-<<<<<<< HEAD
-          branch 'r1.2.0'
-          changeRequest target: 'r1.2.0'
-=======
-          branch 'r1.3.0'
-          changeRequest target: 'r1.3.0'
->>>>>>> 6d260c96
+          branch 'r1.3.0'
+          changeRequest target: 'r1.3.0'
         }
       }
       failFast true
@@ -611,13 +490,8 @@
     stage('L2: Speech Transcription') {
       when {
         anyOf {
-<<<<<<< HEAD
-          branch 'r1.2.0'
-          changeRequest target: 'r1.2.0'
-=======
-          branch 'r1.3.0'
-          changeRequest target: 'r1.3.0'
->>>>>>> 6d260c96
+          branch 'r1.3.0'
+          changeRequest target: 'r1.3.0'
         }
       }
       failFast true
@@ -639,13 +513,8 @@
     stage('L2: Segmentation Tool') {
       when {
             anyOf {
-<<<<<<< HEAD
-              branch 'r1.2.0'
-              changeRequest target: 'r1.2.0'
-=======
               branch 'r1.3.0'
               changeRequest target: 'r1.3.0'
->>>>>>> 6d260c96
             }
       }
       stages {
@@ -707,13 +576,8 @@
     stage('L2: Multi-GPU Megatron finetuning') {
       when {
         anyOf {
-<<<<<<< HEAD
-          branch 'r1.2.0'
-          changeRequest target: 'r1.2.0'
-=======
-          branch 'r1.3.0'
-          changeRequest target: 'r1.3.0'
->>>>>>> 6d260c96
+          branch 'r1.3.0'
+          changeRequest target: 'r1.3.0'
         }
       }
       failFast true
@@ -737,13 +601,8 @@
     stage('L2: SGD-QA') {
       when {
         anyOf {
-<<<<<<< HEAD
-          branch 'r1.2.0'
-          changeRequest target: 'r1.2.0'
-=======
-          branch 'r1.3.0'
-          changeRequest target: 'r1.3.0'
->>>>>>> 6d260c96
+          branch 'r1.3.0'
+          changeRequest target: 'r1.3.0'
         }
       }
       failFast true
@@ -788,13 +647,8 @@
     stage('L2: Parallel BERT SQUAD v1.1 / v2.0') {
       when {
         anyOf {
-<<<<<<< HEAD
-          branch 'r1.2.0'
-          changeRequest target: 'r1.2.0'
-=======
-          branch 'r1.3.0'
-          changeRequest target: 'r1.3.0'
->>>>>>> 6d260c96
+          branch 'r1.3.0'
+          changeRequest target: 'r1.3.0'
         }
       }
       failFast true
@@ -852,13 +706,8 @@
     stage('L2: MegaBERT Token Classification') {
       when {
         anyOf {
-<<<<<<< HEAD
-          branch 'r1.2.0'
-          changeRequest target: 'r1.2.0'
-=======
-          branch 'r1.3.0'
-          changeRequest target: 'r1.3.0'
->>>>>>> 6d260c96
+          branch 'r1.3.0'
+          changeRequest target: 'r1.3.0'
         }
       }
       failFast true
@@ -881,13 +730,8 @@
     stage('L2: Parallel SQUAD v1.1 & v2.0') {
       when {
         anyOf {
-<<<<<<< HEAD
-          branch 'r1.2.0'
-          changeRequest target: 'r1.2.0'
-=======
-          branch 'r1.3.0'
-          changeRequest target: 'r1.3.0'
->>>>>>> 6d260c96
+          branch 'r1.3.0'
+          changeRequest target: 'r1.3.0'
         }
       }
       failFast true
@@ -974,13 +818,8 @@
     stage('L2: Model Parallel Size 2 Megatron Text Classification') {
       when {
         anyOf{
-<<<<<<< HEAD
-          branch 'r1.2.0'
-          changeRequest target: 'r1.2.0'
-=======
-          branch 'r1.3.0'
-          changeRequest target: 'r1.3.0'
->>>>>>> 6d260c96
+          branch 'r1.3.0'
+          changeRequest target: 'r1.3.0'
         }
       }
       failFast true
@@ -1008,13 +847,8 @@
     stage('L2: Model Parallel Size 2 Megatron Autoresume') {
       when {
         anyOf{
-<<<<<<< HEAD
-          branch 'r1.2.0'
-          changeRequest target: 'r1.2.0'
-=======
-          branch 'r1.3.0'
-          changeRequest target: 'r1.3.0'
->>>>>>> 6d260c96
+          branch 'r1.3.0'
+          changeRequest target: 'r1.3.0'
         }
       }
       failFast true
@@ -1044,13 +878,8 @@
     stage('L2: Model Parallel Size 2 Megatron Evaluation from .nemo') {
       when {
         anyOf{
-<<<<<<< HEAD
-          branch 'r1.2.0'
-          changeRequest target: 'r1.2.0'
-=======
-          branch 'r1.3.0'
-          changeRequest target: 'r1.3.0'
->>>>>>> 6d260c96
+          branch 'r1.3.0'
+          changeRequest target: 'r1.3.0'
         }
       }
       failFast true
@@ -1069,13 +898,8 @@
     stage('L2: Model Parallel Size 2 Megatron Train from .nemo') {
       when {
         anyOf{
-<<<<<<< HEAD
-          branch 'r1.2.0'
-          changeRequest target: 'r1.2.0'
-=======
-          branch 'r1.3.0'
-          changeRequest target: 'r1.3.0'
->>>>>>> 6d260c96
+          branch 'r1.3.0'
+          changeRequest target: 'r1.3.0'
         }
       }
       failFast true
@@ -1096,13 +920,8 @@
     stage('L2: Parallel NLP Examples 2') {
       when {
         anyOf {
-<<<<<<< HEAD
-          branch 'r1.2.0'
-          changeRequest target: 'r1.2.0'
-=======
-          branch 'r1.3.0'
-          changeRequest target: 'r1.3.0'
->>>>>>> 6d260c96
+          branch 'r1.3.0'
+          changeRequest target: 'r1.3.0'
         }
       }
       failFast true
@@ -1183,13 +1002,8 @@
     stage('L2: Parallel Pretraining BERT pretraining from Text/Preprocessed') {
       when {
         anyOf {
-<<<<<<< HEAD
-          branch 'r1.2.0'
-          changeRequest target: 'r1.2.0'
-=======
-          branch 'r1.3.0'
-          changeRequest target: 'r1.3.0'
->>>>>>> 6d260c96
+          branch 'r1.3.0'
+          changeRequest target: 'r1.3.0'
         }
       }
       failFast true
@@ -1250,13 +1064,8 @@
     stage('L2: Entity Linking') {
       when {
         anyOf {
-<<<<<<< HEAD
-          branch 'r1.2.0'
-          changeRequest target: 'r1.2.0'
-=======
-          branch 'r1.3.0'
-          changeRequest target: 'r1.3.0'
->>>>>>> 6d260c96
+          branch 'r1.3.0'
+          changeRequest target: 'r1.3.0'
         }
       }
       failFast true
@@ -1281,13 +1090,8 @@
     stage('L2: NMT Attention is All You Need Training') {
       when {
         anyOf {
-<<<<<<< HEAD
-          branch 'r1.2.0'
-          changeRequest target: 'r1.2.0'
-=======
-          branch 'r1.3.0'
-          changeRequest target: 'r1.3.0'
->>>>>>> 6d260c96
+          branch 'r1.3.0'
+          changeRequest target: 'r1.3.0'
         }
       }
       failFast true
@@ -1401,13 +1205,8 @@
     stage('L2: NMT with HuggingFace') {
       when {
         anyOf {
-<<<<<<< HEAD
-          branch 'r1.2.0'
-          changeRequest target: 'r1.2.0'
-=======
-          branch 'r1.3.0'
-          changeRequest target: 'r1.3.0'
->>>>>>> 6d260c96
+          branch 'r1.3.0'
+          changeRequest target: 'r1.3.0'
         }
       }
       failFast true
@@ -1470,13 +1269,8 @@
     stage('L2: NMT Megatron Model Parallel Size 2 Encoder') {
       when {
         anyOf{
-<<<<<<< HEAD
-          branch 'r1.2.0'
-          changeRequest target: 'r1.2.0'
-=======
-          branch 'r1.3.0'
-          changeRequest target: 'r1.3.0'
->>>>>>> 6d260c96
+          branch 'r1.3.0'
+          changeRequest target: 'r1.3.0'
         }
       }
       failFast true
@@ -1508,13 +1302,8 @@
     stage('L2: NMT Tarred Dataset Creation') {
       when {
         anyOf {
-<<<<<<< HEAD
-          branch 'r1.2.0'
-          changeRequest target: 'r1.2.0'
-=======
-          branch 'r1.3.0'
-          changeRequest target: 'r1.3.0'
->>>>>>> 6d260c96
+          branch 'r1.3.0'
+          changeRequest target: 'r1.3.0'
         }
       }
       failFast true
@@ -1567,13 +1356,8 @@
     stage('L2: TTS Fast dev runs 1') {
       when {
         anyOf {
-<<<<<<< HEAD
-          branch 'r1.2.0'
-          changeRequest target: 'r1.2.0'
-=======
-          branch 'r1.3.0'
-          changeRequest target: 'r1.3.0'
->>>>>>> 6d260c96
+          branch 'r1.3.0'
+          changeRequest target: 'r1.3.0'
         }
       }
       parallel {
@@ -1610,23 +1394,7 @@
             ~trainer.check_val_every_n_epoch'
           }
         }
-<<<<<<< HEAD
-      }
-    }
-
-    stage('L2: TTS Fast dev runs 2') {
-      when {
-        anyOf {
-          branch 'r1.2.0'
-          changeRequest target: 'r1.2.0'
-        }
-      }
-
-      parallel {
-        stage('MelGAN') {
-=======
         stage('FastPitch') {
->>>>>>> 6d260c96
           steps {
             sh 'python examples/tts/fastpitch.py \
             --config-name fastpitch_align \
@@ -1671,13 +1439,8 @@
     stage('L??: Speech Checkpoints tests') {
       when {
         anyOf {
-<<<<<<< HEAD
-          branch 'r1.2.0'
-          changeRequest target: 'r1.2.0'
-=======
-          branch 'r1.3.0'
-          changeRequest target: 'r1.3.0'
->>>>>>> 6d260c96
+          branch 'r1.3.0'
+          changeRequest target: 'r1.3.0'
         }
       }
       failFast true
