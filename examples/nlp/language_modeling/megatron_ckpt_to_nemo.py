# Copyright (c) 2021, NVIDIA CORPORATION.  All rights reserved.
#
# Licensed under the Apache License, Version 2.0 (the "License");
# you may not use this file except in compliance with the License.
# You may obtain a copy of the License at
#
#     http://www.apache.org/licenses/LICENSE-2.0
#
# Unless required by applicable law or agreed to in writing, software
# distributed under the License is distributed on an "AS IS" BASIS,
# WITHOUT WARRANTIES OR CONDITIONS OF ANY KIND, either express or implied.
# See the License for the specific language governing permissions and
# limitations under the License.

r"""
Conversion script to convert PTL checkpoints into nemo checkpoint.
  Example to run this conversion script:
    python -m torch.distributed.launch --nproc_per_node=<tensor_model_parallel_size> * <pipeline_model_parallel_size> \
     megatron_ckpt_to_nemo.py \
     --checkpoint_folder <path_to_PTL_checkpoints_folder> \
     --checkpoint_name <checkpoint_name> \
     --nemo_file_path <path_to_output_nemo_file> \
     --tensor_model_parallel_size <tensor_model_parallel_size> \
     --pipeline_model_parallel_size <pipeline_model_parallel_size>
"""

import itertools
import os
from argparse import ArgumentParser

import torch
from pytorch_lightning.trainer.trainer import Trainer

from apex.transformer import parallel_state

from nemo.collections.nlp.models.language_modeling.megatron_bert_model import MegatronBertModel
from nemo.collections.nlp.models.language_modeling.megatron_gpt_model import MegatronGPTModel
from nemo.collections.nlp.models.language_modeling.megatron_t5_model import MegatronT5Model
from nemo.collections.nlp.parts.nlp_overrides import NLPSaveRestoreConnector
from nemo.collections.nlp.parts.utils_funcs import inject_model_parallel_rank
from nemo.utils import AppState, logging


def get_args():
    parser = ArgumentParser()
    parser.add_argument(
        "--checkpoint_folder",
        type=str,
        default=None,
        required=True,
        help="Path to PTL checkpoints saved during training. Ex: /raid/nemo_experiments/megatron_gpt/checkpoints",
    )
    parser.add_argument(
        "--checkpoint_name",
        type=str,
        default=None,
        required=True,
        help="Name of checkpoint to be used. Ex: megatron_gpt--val_loss=6.34-step=649-last.ckpt",
    )

    parser.add_argument(
        "--hparams_file",
        type=str,
        default=None,
        required=False,
        help="Path config for restoring. It's created during training and may need to be modified during restore if restore environment is different than training. Ex: /raid/nemo_experiments/megatron_gpt/hparams.yaml",
    )
    parser.add_argument("--nemo_file_path", type=str, default=None, required=True, help="Path to output .nemo file.")
    parser.add_argument("--tensor_model_parallel_size", type=int, required=True, default=None)
    parser.add_argument("--pipeline_model_parallel_size", type=int, required=True, default=None)
    parser.add_argument("--model_type", type=str, required=True, default="gpt", choices=["gpt", "t5", "bert"])
<<<<<<< HEAD
    parser.add_argument("--no_cuda", action="store_true")
=======
>>>>>>> 382c70c6
    parser.add_argument("--local_rank", type=int, required=False, default=os.getenv('LOCAL_RANK', -1))

    args = parser.parse_args()
    return args


def convert(rank, world_size, args):

    app_state = AppState()
    app_state.data_parallel_rank = 0
    trainer = Trainer(gpus=args.tensor_model_parallel_size * args.pipeline_model_parallel_size)

    app_state.pipeline_model_parallel_size = args.pipeline_model_parallel_size
    app_state.tensor_model_parallel_size = args.tensor_model_parallel_size
    app_state.model_parallel_size = app_state.tensor_model_parallel_size * app_state.pipeline_model_parallel_size

    parallel_state.initialize_model_parallel(
        tensor_model_parallel_size_=app_state.tensor_model_parallel_size,
        pipeline_model_parallel_size_=app_state.pipeline_model_parallel_size,
    )

    app_state.pipeline_model_parallel_rank = parallel_state.get_pipeline_model_parallel_rank()
    app_state.tensor_model_parallel_rank = parallel_state.get_tensor_model_parallel_rank()

    # inject model parallel rank
    checkpoint_path = inject_model_parallel_rank(os.path.join(args.checkpoint_folder, args.checkpoint_name))

    logging.info(
        f'rank: {rank} is loading checkpoint: {checkpoint_path} for tp_rank: {app_state.tensor_model_parallel_rank} and pp_rank: {app_state.pipeline_model_parallel_rank}'
    )

    if args.model_type == 'gpt':
        model = MegatronGPTModel.load_from_checkpoint(checkpoint_path, hparams_file=args.hparams_file, trainer=trainer)
    elif args.model_type == 'bert':
        model = MegatronBertModel.load_from_checkpoint(
            checkpoint_path, hparams_file=args.hparams_file, trainer=trainer
        )
    elif args.model_type == 't5':
        model = MegatronT5Model.load_from_checkpoint(checkpoint_path, hparams_file=args.hparams_file, trainer=trainer)

    model._save_restore_connector = NLPSaveRestoreConnector()

    if torch.distributed.is_initialized():
        torch.distributed.barrier()

    model.save_to(args.nemo_file_path)

    logging.info(f'NeMo model saved to: {args.nemo_file_path}')


if __name__ == '__main__':
    args = get_args()
    world_size = args.tensor_model_parallel_size * args.pipeline_model_parallel_size

    if args.local_rank == -1:
        device = torch.device("cuda" if torch.cuda.is_available() and not args.no_cuda else "cpu")
    else:
        torch.cuda.set_device(args.local_rank)
        device = torch.device("cuda", args.local_rank)
        # Initializes the distributed backend which will take care of sychronizing nodes/GPUs
        torch.distributed.init_process_group(
            backend='nccl', init_method='env://', rank=args.local_rank, world_size=world_size
        )

    convert(args.local_rank, world_size, args)<|MERGE_RESOLUTION|>--- conflicted
+++ resolved
@@ -69,10 +69,6 @@
     parser.add_argument("--tensor_model_parallel_size", type=int, required=True, default=None)
     parser.add_argument("--pipeline_model_parallel_size", type=int, required=True, default=None)
     parser.add_argument("--model_type", type=str, required=True, default="gpt", choices=["gpt", "t5", "bert"])
-<<<<<<< HEAD
-    parser.add_argument("--no_cuda", action="store_true")
-=======
->>>>>>> 382c70c6
     parser.add_argument("--local_rank", type=int, required=False, default=os.getenv('LOCAL_RANK', -1))
 
     args = parser.parse_args()
